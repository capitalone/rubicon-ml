--- conflicted
+++ resolved
@@ -14,12 +14,9 @@
    logging-examples/logging-basics
    logging-examples/logging-training-metadata
    logging-examples/visualizing-logged-dataframes
-<<<<<<< HEAD
+
+   logging-examples/logging-plots
    logging-examples/logging-feature-plots
-=======
-   logging-examples/logging-plots
->>>>>>> a11c74ad
-
 Advanced
 --------
 
