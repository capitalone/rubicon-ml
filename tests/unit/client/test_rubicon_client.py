--- conflicted
+++ resolved
@@ -107,7 +107,6 @@
     assert project_id == rubicon.get_project(id=project_id).id
 
 
-<<<<<<< HEAD
 def test_get_project_fails_both_set(rubicon_and_project_client):
     rubicon, project = rubicon_and_project_client
     with pytest.raises(ValueError) as e:
@@ -122,7 +121,8 @@
         rubicon.get_project(name=None, id=None)
 
     assert "`name` OR `id` required." in str(e.value)
-=======
+
+
 @mock.patch("rubicon_ml.repository.BaseRepository.get_project")
 def test_get_project_multiple_backend_error(mock_get_project, rubicon_client):
     rubicon = rubicon_client
@@ -134,7 +134,6 @@
     with pytest.raises(RubiconException) as e:
         rubicon.get_project(name="Test Project")
     assert "all configured storage backends failed" in str(e)
->>>>>>> c00fc883
 
 
 def test_get_projects(rubicon_client):
