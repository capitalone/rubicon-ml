<<<<<<< HEAD
=======
from unittest import mock

>>>>>>> c00fc883
import pytest

from rubicon_ml import domain
from rubicon_ml.client import Experiment
from rubicon_ml.exceptions import RubiconException


def test_properties(project_client):
    project = project_client

    domain_experiment = domain.Experiment(
        project_name=project.name,
        description="some description",
        name="exp-1",
        model_name="ModelOne model",
        branch_name="branch",
        commit_hash="a-commit-hash",
        training_metadata=domain.utils.TrainingMetadata([("test/path", "SELECT * FROM test")]),
        tags=["x"],
    )
    experiment = Experiment(domain_experiment, project)

    assert experiment.name == "exp-1"
    assert experiment.description == "some description"
    assert experiment.model_name == "ModelOne model"
    assert experiment.branch_name == "branch"
    assert experiment.commit_hash == "a-commit-hash"
    assert experiment.name == domain_experiment.name
    assert experiment.commit_hash == domain_experiment.commit_hash
    assert experiment.training_metadata == domain_experiment.training_metadata.training_metadata[0]
    assert experiment.tags == domain_experiment.tags
    assert experiment.created_at == domain_experiment.created_at
    assert experiment.id == domain_experiment.id
    assert experiment.project == project


def test_get_identifiers(project_client):
    project = project_client
    experiment = project.log_experiment()
    project_name, experiment_id = experiment._get_identifiers()

    assert project_name == project.name
    assert experiment_id == experiment.id


def test_log_metric(project_client):
    project = project_client
    experiment = project.log_experiment(name="exp1")

    experiment.log_metric("Accuracy", 99)
    experiment.log_metric("AUC", 0.825)

    assert "Accuracy" in [m.name for m in experiment.metrics()]
    assert "AUC" in [m.name for m in experiment.metrics()]


def test_get_metrics(project_client):
    project = project_client
    experiment = project.log_experiment(name="exp1")

    metric = {"name": "Accuracy", "value": 99}
    experiment.log_metric(metric["name"], metric["value"])

    metrics = experiment.metrics()

    assert len(metrics) == 1
    assert metrics[0].name == metric["name"]
    assert metrics[0].value == metric["value"]


@mock.patch("rubicon_ml.repository.BaseRepository.get_metrics")
def test_get_metrics_multiple_backend_error(mock_get_metrics, project_client):
    project = project_client
    experiment = project.log_experiment(name="exp1")

    def raise_error():
        raise RubiconException()

    mock_get_metrics.side_effect = raise_error
    with pytest.raises(RubiconException) as e:
        experiment.metrics()
    assert "all configured storage backends failed" in str(e)


def test_get_metric_by_name(project_client):
    project = project_client
    experiment = project.log_experiment(name="exp1")
    experiment.log_metric("accuracy", 100)

    metric = experiment.metric(name="accuracy").name
    assert metric == "accuracy"


def test_get_metric_fails_neither_set(project_client):
    project = project_client
    experiment = project.log_experiment(name="exp1")
    experiment.log_metric("accuracy", 100)

    with pytest.raises(ValueError) as e:
        experiment.metric(name=None, id=None)

    assert "`name` OR `id` required." in str(e)


def test_get_metric_fails_both_set(project_client):
    project = project_client
    experiment = project.log_experiment(name="exp1")
    experiment.log_metric("accuracy", 100)

    with pytest.raises(ValueError) as e:
        experiment.metric(name="foo", id=123)

    assert "`name` OR `id` required." in str(e)


def test_metrics_tagged_and(project_client):
    project = project_client
    experiment = project.log_experiment(name="exp1")

    metric = experiment.log_metric(name="name", value=0, tags=["x", "y"])
    experiment.log_metric(name="name_a", value=0, tags=["x"])
    experiment.log_metric(name="name_b", value=0, tags=["y"])

    metrics = experiment.metrics(tags=["x", "y"], qtype="and")

    assert len(metrics) == 1
    assert metric.id in [d.id for d in metrics]


def test_metrics_tagged_or(project_client):
    project = project_client
    experiment = project.log_experiment(name="exp1")

    metric_a = experiment.log_metric(name="name_a", value=0, tags=["x"])
    metric_b = experiment.log_metric(name="name_b", value=0, tags=["y"])
    experiment.log_metric(name="name_c", value=0, tags=["z"])

    metrics = experiment.metrics(tags=["x", "y"], qtype="or")

    assert len(metrics) == 2
    assert metric_a.id in [d.id for d in metrics]
    assert metric_b.id in [d.id for d in metrics]


def test_get_metric_by_id(project_client):
    project = project_client
    experiment = project.log_experiment(name="exp1")
    experiment.log_metric("accuracy", 100)
    metric_id = experiment.metric("accuracy").id

    metric = experiment.metric(id=metric_id).name
    assert metric == "accuracy"


@mock.patch("rubicon_ml.repository.BaseRepository.get_metric")
def test_get_metric_multiple_backend_error(mock_get_metric, project_client):
    project = project_client
    experiment = project.log_experiment(name="exp1")

    def raise_error():
        raise RubiconException()

    mock_get_metric.side_effect = raise_error
    with pytest.raises(RubiconException) as e:
        experiment.metric("accuracy")
    assert "all configured storage backends failed" in str(e)


def test_log_feature(project_client):
    project = project_client
    experiment = project.log_experiment(name="exp1")

    experiment.log_feature("year")

    assert "year" in [f.name for f in experiment.features()]


def test_get_features(project_client):
    project = project_client
    experiment = project.log_experiment(name="exp1")
    experiment.log_feature("year")
    experiment.log_feature("credit score")

    features = experiment.features()

    assert len(features) == 2
    assert features[0].name == "year"
    assert features[1].name == "credit score"


@mock.patch("rubicon_ml.repository.BaseRepository.get_features")
def test_get_features_multiple_backend_error(mock_get_features, project_client):
    project = project_client
    experiment = project.log_experiment(name="exp1")

    def raise_error():
        raise RubiconException()

    mock_get_features.side_effect = raise_error
    with pytest.raises(RubiconException) as e:
        experiment.features()
    assert "all configured storage backends failed" in str(e)


def test_get_feature_by_name(project_client):
    project = project_client
    experiment = project.log_experiment(name="exp1")
    experiment.log_feature("year")

    feature = experiment.feature(name="year").name
    assert feature == "year"


def test_get_feature_by_id(project_client):
    project = project_client
    experiment = project.log_experiment(name="exp1")
    experiment.log_feature("year")
    feature_id = experiment.feature("year").id

    feature = experiment.feature(id=feature_id).name
    assert feature == "year"


<<<<<<< HEAD
def test_get_feature_fails_neither_set(project_client):
    project = project_client
    experiment = project.log_experiment(name="exp1")
    experiment.log_feature("year")

    with pytest.raises(ValueError) as e:
        experiment.feature(name=None, id=None)

    assert "`name` OR `id` required." in str(e)


def test_get_feature_fails_both_set(project_client):
    project = project_client
    experiment = project.log_experiment(name="exp1")
    experiment.log_feature("year")

    with pytest.raises(ValueError) as e:
        experiment.feature(name="foo", id=123)

    assert "`name` OR `id` required." in str(e)
=======
@mock.patch("rubicon_ml.repository.BaseRepository.get_feature")
def test_get_feature_multiple_backend_error(mock_get_feature, project_client):
    project = project_client
    experiment = project.log_experiment(name="exp1")

    def raise_error():
        raise RubiconException()

    mock_get_feature.side_effect = raise_error
    with pytest.raises(RubiconException) as e:
        experiment.feature("year")
    assert "all configured storage backends failed" in str(e)
>>>>>>> c00fc883


def test_features_tagged_and(project_client):
    project = project_client
    experiment = project.log_experiment(name="exp1")

    feature = experiment.log_feature(name="name", tags=["x", "y"])
    experiment.log_feature(name="name_a", tags=["x"])
    experiment.log_feature(name="name_b", tags=["y"])

    features = experiment.features(tags=["x", "y"], qtype="and")

    assert len(features) == 1
    assert feature.id in [d.id for d in features]


def test_features_tagged_or(project_client):
    project = project_client
    experiment = project.log_experiment(name="exp1")

    feature_a = experiment.log_feature(name="name_a", tags=["x"])
    feature_b = experiment.log_feature(name="name_b", tags=["y"])
    experiment.log_feature(name="name_c", tags=["z"])

    features = experiment.features(tags=["x", "y"], qtype="or")

    assert len(features) == 2
    assert feature_a.id in [d.id for d in features]
    assert feature_b.id in [d.id for d in features]


def test_log_parameter(project_client):
    project = project_client
    experiment = project.log_experiment()

    experiment.log_parameter("test", value="value")

    assert "test" in [p.name for p in experiment.parameters()]
    assert "value" in [p.value for p in experiment.parameters()]


def test_parameters(project_client):
    project = project_client
    experiment = project.log_experiment()

    parameter_a = experiment.log_parameter("test_a", value="value_a")
    parameter_b = experiment.log_parameter("test_b", value="value_b")

    parameters = experiment.parameters()

    assert len(parameters) == 2
    assert parameter_a.id in [p.id for p in parameters]
    assert parameter_b.id in [p.id for p in parameters]


@mock.patch("rubicon_ml.repository.BaseRepository.get_parameters")
def test_parameters_multiple_backend_error(mock_get_parameters, project_client):
    project = project_client
    experiment = project.log_experiment(name="exp1")

    def raise_error():
        raise RubiconException()

    mock_get_parameters.side_effect = raise_error
    with pytest.raises(RubiconException) as e:
        experiment.parameters()
    assert "all configured storage backends failed" in str(e)


def test_get_parameter_by_name(project_client):
    project = project_client
    experiment = project.log_experiment(name="exp1")
    experiment.log_parameter("n_estimators", "estimator")

    parameter = experiment.parameter(name="n_estimators").name
    assert parameter == "n_estimators"


def test_get_parameter_by_id(project_client):
    project = project_client
    experiment = project.log_experiment(name="exp1")
    experiment.log_parameter("n_estimators", "estimator")
    parameter_id = experiment.parameter("n_estimators").id

    parameter = experiment.parameter(id=parameter_id).name
    assert parameter == "n_estimators"


<<<<<<< HEAD
def test_get_parameter_fails_neither_set(project_client):
    project = project_client
    experiment = project.log_experiment(name="exp1")
    experiment.log_parameter("n_estimators", "estimator")

    with pytest.raises(ValueError) as e:
        experiment.parameter(name=None, id=None)

    assert "`name` OR `id` required." in str(e)


def test_get_parameter_fails_both_set(project_client):
    project = project_client
    experiment = project.log_experiment(name="exp1")
    experiment.log_parameter("n_estimators", "estimator")

    with pytest.raises(ValueError) as e:
        experiment.parameter(name="foo", id=123)

    assert "`name` OR `id` required." in str(e)
=======
@mock.patch("rubicon_ml.repository.BaseRepository.get_parameter")
def test_get_parameter_multiple_backend_error(mock_get_parameter, project_client):
    project = project_client
    experiment = project.log_experiment(name="exp1")

    def raise_error():
        raise RubiconException()

    mock_get_parameter.side_effect = raise_error
    with pytest.raises(RubiconException) as e:
        experiment.parameter("n_estimators")
    assert "all configured storage backends failed" in str(e)
>>>>>>> c00fc883


def test_parameters_tagged_and(project_client):
    project = project_client
    experiment = project.log_experiment(name="exp1")

    parameter = experiment.log_parameter(name="param_1", tags=["x", "y"])
    experiment.log_parameter(name="param_2", tags=["x"])
    experiment.log_parameter(name="param_3", tags=["y"])

    parameters = experiment.parameters(tags=["x", "y"], qtype="and")

    assert len(parameters) == 1
    assert parameter.id in [d.id for d in parameters]


def test_parameters_tagged_or(project_client):
    project = project_client
    experiment = project.log_experiment(name="exp1")

    param_a = experiment.log_parameter(name="param_a", tags=["x"])
    param_b = experiment.log_parameter(name="param_b", tags=["y"])
    experiment.log_parameter(name="param_c", tags=["z"])

    parameters = experiment.parameters(tags=["x", "y"], qtype="or")

    assert len(parameters) == 2
    assert param_a.id in [d.id for d in parameters]
    assert param_b.id in [d.id for d in parameters]<|MERGE_RESOLUTION|>--- conflicted
+++ resolved
@@ -1,8 +1,5 @@
-<<<<<<< HEAD
-=======
 from unittest import mock
 
->>>>>>> c00fc883
 import pytest
 
 from rubicon_ml import domain
@@ -226,7 +223,6 @@
     assert feature == "year"
 
 
-<<<<<<< HEAD
 def test_get_feature_fails_neither_set(project_client):
     project = project_client
     experiment = project.log_experiment(name="exp1")
@@ -247,7 +243,8 @@
         experiment.feature(name="foo", id=123)
 
     assert "`name` OR `id` required." in str(e)
-=======
+
+
 @mock.patch("rubicon_ml.repository.BaseRepository.get_feature")
 def test_get_feature_multiple_backend_error(mock_get_feature, project_client):
     project = project_client
@@ -260,7 +257,6 @@
     with pytest.raises(RubiconException) as e:
         experiment.feature("year")
     assert "all configured storage backends failed" in str(e)
->>>>>>> c00fc883
 
 
 def test_features_tagged_and(project_client):
@@ -349,7 +345,6 @@
     assert parameter == "n_estimators"
 
 
-<<<<<<< HEAD
 def test_get_parameter_fails_neither_set(project_client):
     project = project_client
     experiment = project.log_experiment(name="exp1")
@@ -370,7 +365,8 @@
         experiment.parameter(name="foo", id=123)
 
     assert "`name` OR `id` required." in str(e)
-=======
+
+
 @mock.patch("rubicon_ml.repository.BaseRepository.get_parameter")
 def test_get_parameter_multiple_backend_error(mock_get_parameter, project_client):
     project = project_client
@@ -383,7 +379,6 @@
     with pytest.raises(RubiconException) as e:
         experiment.parameter("n_estimators")
     assert "all configured storage backends failed" in str(e)
->>>>>>> c00fc883
 
 
 def test_parameters_tagged_and(project_client):
