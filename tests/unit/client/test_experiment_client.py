<<<<<<< HEAD
=======
from unittest import mock

>>>>>>> 34d3bcbc
import pytest

from rubicon_ml import domain
from rubicon_ml.client import Experiment
from rubicon_ml.exceptions import RubiconException


def test_properties(project_client):
    project = project_client

    domain_experiment = domain.Experiment(
        project_name=project.name,
        description="some description",
        name="exp-1",
        model_name="ModelOne model",
        branch_name="branch",
        commit_hash="a-commit-hash",
        training_metadata=domain.utils.TrainingMetadata([("test/path", "SELECT * FROM test")]),
        tags=["x"],
    )
    experiment = Experiment(domain_experiment, project)

    assert experiment.name == "exp-1"
    assert experiment.description == "some description"
    assert experiment.model_name == "ModelOne model"
    assert experiment.branch_name == "branch"
    assert experiment.commit_hash == "a-commit-hash"
    assert experiment.name == domain_experiment.name
    assert experiment.commit_hash == domain_experiment.commit_hash
    assert experiment.training_metadata == domain_experiment.training_metadata.training_metadata[0]
    assert experiment.tags == domain_experiment.tags
    assert experiment.created_at == domain_experiment.created_at
    assert experiment.id == domain_experiment.id
    assert experiment.project == project


def test_get_identifiers(project_client):
    project = project_client
    experiment = project.log_experiment()
    project_name, experiment_id = experiment._get_identifiers()

    assert project_name == project.name
    assert experiment_id == experiment.id


def test_log_metric(project_client):
    project = project_client
    experiment = project.log_experiment(name="exp1")

    experiment.log_metric("Accuracy", 99)
    experiment.log_metric("AUC", 0.825)

    assert "Accuracy" in [m.name for m in experiment.metrics()]
    assert "AUC" in [m.name for m in experiment.metrics()]


def test_get_metrics(project_client):
    project = project_client
    experiment = project.log_experiment(name="exp1")

    metric = {"name": "Accuracy", "value": 99}
    experiment.log_metric(metric["name"], metric["value"])

    metrics = experiment.metrics()

    assert len(metrics) == 1
    assert metrics[0].name == metric["name"]
    assert metrics[0].value == metric["value"]


@mock.patch("rubicon_ml.repository.BaseRepository.get_metrics")
def test_get_metrics_multiple_backend_error(mock_get_metrics, project_client):
    project = project_client
    experiment = project.log_experiment(name="exp1")

    def raise_error():
        raise RubiconException()

    mock_get_metrics.side_effect = raise_error
    with pytest.raises(RubiconException) as e:
        experiment.metrics()
    assert "all configured storage backends failed" in str(e)


def test_get_metric_by_name(project_client):
    project = project_client
    experiment = project.log_experiment(name="exp1")
    experiment.log_metric("accuracy", 100)

    metric = experiment.metric(name="accuracy").name
    assert metric == "accuracy"


def test_get_metric_fails_neither_set(project_client):
    project = project_client
    experiment = project.log_experiment(name="exp1")
    experiment.log_metric("accuracy", 100)

    with pytest.raises(ValueError) as e:
        experiment.metric(name=None, id=None)

    assert "`name` OR `id` required." in str(e)


def test_get_metric_fails_both_set(project_client):
    project = project_client
    experiment = project.log_experiment(name="exp1")
    experiment.log_metric("accuracy", 100)

    with pytest.raises(ValueError) as e:
        experiment.metric(name="foo", id=123)

    assert "`name` OR `id` required." in str(e)


def test_metrics_tagged_and(project_client):
    project = project_client
    experiment = project.log_experiment(name="exp1")

    metric = experiment.log_metric(name="name", value=0, tags=["x", "y"])
    experiment.log_metric(name="name_a", value=0, tags=["x"])
    experiment.log_metric(name="name_b", value=0, tags=["y"])

    metrics = experiment.metrics(tags=["x", "y"], qtype="and")

    assert len(metrics) == 1
    assert metric.id in [d.id for d in metrics]


def test_metrics_tagged_or(project_client):
    project = project_client
    experiment = project.log_experiment(name="exp1")

    metric_a = experiment.log_metric(name="name_a", value=0, tags=["x"])
    metric_b = experiment.log_metric(name="name_b", value=0, tags=["y"])
    experiment.log_metric(name="name_c", value=0, tags=["z"])

    metrics = experiment.metrics(tags=["x", "y"], qtype="or")

    assert len(metrics) == 2
    assert metric_a.id in [d.id for d in metrics]
    assert metric_b.id in [d.id for d in metrics]


def test_get_metric_by_id(project_client):
    project = project_client
    experiment = project.log_experiment(name="exp1")
    experiment.log_metric("accuracy", 100)
    metric_id = experiment.metric("accuracy").id

    metric = experiment.metric(id=metric_id).name
    assert metric == "accuracy"


@mock.patch("rubicon_ml.repository.BaseRepository.get_metric")
def test_get_metric_multiple_backend_error(mock_get_metric, project_client):
    project = project_client
    experiment = project.log_experiment(name="exp1")

    def raise_error():
        raise RubiconException()

    mock_get_metric.side_effect = raise_error
    with pytest.raises(RubiconException) as e:
        experiment.metric("accuracy")
    assert "all configured storage backends failed" in str(e)


def test_log_feature(project_client):
    project = project_client
    experiment = project.log_experiment(name="exp1")

    experiment.log_feature("year")

    assert "year" in [f.name for f in experiment.features()]


def test_get_features(project_client):
    project = project_client
    experiment = project.log_experiment(name="exp1")
    experiment.log_feature("year")
    experiment.log_feature("credit score")

    features = experiment.features()

    assert len(features) == 2
    assert features[0].name == "year"
    assert features[1].name == "credit score"


@mock.patch("rubicon_ml.repository.BaseRepository.get_features")
def test_get_features_multiple_backend_error(mock_get_features, project_client):
    project = project_client
    experiment = project.log_experiment(name="exp1")

    def raise_error():
        raise RubiconException()

    mock_get_features.side_effect = raise_error
    with pytest.raises(RubiconException) as e:
        experiment.features()
    assert "all configured storage backends failed" in str(e)


def test_get_feature_by_name(project_client):
    project = project_client
    experiment = project.log_experiment(name="exp1")
    experiment.log_feature("year")

    feature = experiment.feature(name="year").name
    assert feature == "year"


def test_get_feature_by_id(project_client):
    project = project_client
    experiment = project.log_experiment(name="exp1")
    experiment.log_feature("year")
    feature_id = experiment.feature("year").id

    feature = experiment.feature(id=feature_id).name
    assert feature == "year"


def test_get_feature_fails_neither_set(project_client):
    project = project_client
    experiment = project.log_experiment(name="exp1")
    experiment.log_feature("year")

    with pytest.raises(ValueError) as e:
        experiment.feature(name=None, id=None)

    assert "`name` OR `id` required." in str(e)


def test_get_feature_fails_both_set(project_client):
    project = project_client
    experiment = project.log_experiment(name="exp1")
    experiment.log_feature("year")

    with pytest.raises(ValueError) as e:
        experiment.feature(name="foo", id=123)

    assert "`name` OR `id` required." in str(e)


<<<<<<< HEAD
=======
@mock.patch("rubicon_ml.repository.BaseRepository.get_feature")
def test_get_feature_multiple_backend_error(mock_get_feature, project_client):
    project = project_client
    experiment = project.log_experiment(name="exp1")

    def raise_error():
        raise RubiconException()

    mock_get_feature.side_effect = raise_error
    with pytest.raises(RubiconException) as e:
        experiment.feature("year")
    assert "all configured storage backends failed" in str(e)


>>>>>>> 34d3bcbc
def test_features_tagged_and(project_client):
    project = project_client
    experiment = project.log_experiment(name="exp1")

    feature = experiment.log_feature(name="name", tags=["x", "y"])
    experiment.log_feature(name="name_a", tags=["x"])
    experiment.log_feature(name="name_b", tags=["y"])

    features = experiment.features(tags=["x", "y"], qtype="and")

    assert len(features) == 1
    assert feature.id in [d.id for d in features]


def test_features_tagged_or(project_client):
    project = project_client
    experiment = project.log_experiment(name="exp1")

    feature_a = experiment.log_feature(name="name_a", tags=["x"])
    feature_b = experiment.log_feature(name="name_b", tags=["y"])
    experiment.log_feature(name="name_c", tags=["z"])

    features = experiment.features(tags=["x", "y"], qtype="or")

    assert len(features) == 2
    assert feature_a.id in [d.id for d in features]
    assert feature_b.id in [d.id for d in features]


def test_log_parameter(project_client):
    project = project_client
    experiment = project.log_experiment()

    experiment.log_parameter("test", value="value")

    assert "test" in [p.name for p in experiment.parameters()]
    assert "value" in [p.value for p in experiment.parameters()]


def test_parameters(project_client):
    project = project_client
    experiment = project.log_experiment()

    parameter_a = experiment.log_parameter("test_a", value="value_a")
    parameter_b = experiment.log_parameter("test_b", value="value_b")

    parameters = experiment.parameters()

    assert len(parameters) == 2
    assert parameter_a.id in [p.id for p in parameters]
    assert parameter_b.id in [p.id for p in parameters]


@mock.patch("rubicon_ml.repository.BaseRepository.get_parameters")
def test_parameters_multiple_backend_error(mock_get_parameters, project_client):
    project = project_client
    experiment = project.log_experiment(name="exp1")

    def raise_error():
        raise RubiconException()

    mock_get_parameters.side_effect = raise_error
    with pytest.raises(RubiconException) as e:
        experiment.parameters()
    assert "all configured storage backends failed" in str(e)


def test_get_parameter_by_name(project_client):
    project = project_client
    experiment = project.log_experiment(name="exp1")
    experiment.log_parameter("n_estimators", "estimator")

    parameter = experiment.parameter(name="n_estimators").name
    assert parameter == "n_estimators"


def test_get_parameter_by_id(project_client):
    project = project_client
    experiment = project.log_experiment(name="exp1")
    experiment.log_parameter("n_estimators", "estimator")
    parameter_id = experiment.parameter("n_estimators").id

    parameter = experiment.parameter(id=parameter_id).name
    assert parameter == "n_estimators"


def test_get_parameter_fails_neither_set(project_client):
    project = project_client
    experiment = project.log_experiment(name="exp1")
    experiment.log_parameter("n_estimators", "estimator")

    with pytest.raises(ValueError) as e:
        experiment.parameter(name=None, id=None)

    assert "`name` OR `id` required." in str(e)


def test_get_parameter_fails_both_set(project_client):
    project = project_client
    experiment = project.log_experiment(name="exp1")
    experiment.log_parameter("n_estimators", "estimator")

    with pytest.raises(ValueError) as e:
        experiment.parameter(name="foo", id=123)

    assert "`name` OR `id` required." in str(e)


<<<<<<< HEAD
=======
@mock.patch("rubicon_ml.repository.BaseRepository.get_parameter")
def test_get_parameter_multiple_backend_error(mock_get_parameter, project_client):
    project = project_client
    experiment = project.log_experiment(name="exp1")

    def raise_error():
        raise RubiconException()

    mock_get_parameter.side_effect = raise_error
    with pytest.raises(RubiconException) as e:
        experiment.parameter("n_estimators")
    assert "all configured storage backends failed" in str(e)


>>>>>>> 34d3bcbc
def test_parameters_tagged_and(project_client):
    project = project_client
    experiment = project.log_experiment(name="exp1")

    parameter = experiment.log_parameter(name="param_1", tags=["x", "y"])
    experiment.log_parameter(name="param_2", tags=["x"])
    experiment.log_parameter(name="param_3", tags=["y"])

    parameters = experiment.parameters(tags=["x", "y"], qtype="and")

    assert len(parameters) == 1
    assert parameter.id in [d.id for d in parameters]


def test_parameters_tagged_or(project_client):
    project = project_client
    experiment = project.log_experiment(name="exp1")

    param_a = experiment.log_parameter(name="param_a", tags=["x"])
    param_b = experiment.log_parameter(name="param_b", tags=["y"])
    experiment.log_parameter(name="param_c", tags=["z"])

    parameters = experiment.parameters(tags=["x", "y"], qtype="or")

    assert len(parameters) == 2
    assert param_a.id in [d.id for d in parameters]
    assert param_b.id in [d.id for d in parameters]<|MERGE_RESOLUTION|>--- conflicted
+++ resolved
@@ -1,8 +1,5 @@
-<<<<<<< HEAD
-=======
 from unittest import mock
 
->>>>>>> 34d3bcbc
 import pytest
 
 from rubicon_ml import domain
@@ -248,8 +245,6 @@
     assert "`name` OR `id` required." in str(e)
 
 
-<<<<<<< HEAD
-=======
 @mock.patch("rubicon_ml.repository.BaseRepository.get_feature")
 def test_get_feature_multiple_backend_error(mock_get_feature, project_client):
     project = project_client
@@ -264,7 +259,6 @@
     assert "all configured storage backends failed" in str(e)
 
 
->>>>>>> 34d3bcbc
 def test_features_tagged_and(project_client):
     project = project_client
     experiment = project.log_experiment(name="exp1")
@@ -373,8 +367,6 @@
     assert "`name` OR `id` required." in str(e)
 
 
-<<<<<<< HEAD
-=======
 @mock.patch("rubicon_ml.repository.BaseRepository.get_parameter")
 def test_get_parameter_multiple_backend_error(mock_get_parameter, project_client):
     project = project_client
@@ -389,7 +381,6 @@
     assert "all configured storage backends failed" in str(e)
 
 
->>>>>>> 34d3bcbc
 def test_parameters_tagged_and(project_client):
     project = project_client
     experiment = project.log_experiment(name="exp1")
