--- conflicted
+++ resolved
@@ -80,7 +80,6 @@
     mock_log_metric.assert_called_once()
 
 
-<<<<<<< HEAD
 def test_fit_multiple_scores(project_client, fake_estimator_cls):
     project = project_client
     estimator = fake_estimator_cls()
@@ -135,7 +134,6 @@
     assert len(experiments) == 2
     assert experiments[0].name == "fake experiment"
     assert experiments[1].name == "RubiconPipeline experiment"
-=======
 def test_make_pipeline(project_client, fake_estimator_cls):
     project = project_client
     clf = fake_estimator_cls()
@@ -208,5 +206,4 @@
 
     pipeline = RubiconPipeline(project, steps, {"est", user_defined_logger})
     assert pipeline.memory is None
-    assert pipeline.verbose is False
->>>>>>> 96d337ef
+    assert pipeline.verbose is False