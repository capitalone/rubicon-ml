from __future__ import annotations

import contextlib
import json
import os
import pickle
import subprocess
import tempfile
import warnings
import zipfile
from datetime import datetime
from pathlib import Path
from typing import TYPE_CHECKING, Any, Dict, List, Optional, TextIO, Union

import fsspec

from rubicon_ml import client, domain
from rubicon_ml.client.utils.exception_handling import failsafe
from rubicon_ml.client.utils.tags import TagContainer, filter_children
from rubicon_ml.domain import Artifact as ArtifactDomain
from rubicon_ml.exceptions import RubiconException

if TYPE_CHECKING:
    import dask.dataframe as dd
    import pandas as pd
<<<<<<< HEAD
    import xgboost as xgb
=======
    import polars as pl
>>>>>>> e4c72056

    from rubicon_ml.client import Artifact, Dataframe
    from rubicon_ml.domain import DOMAIN_TYPES


class ArtifactMixin:
    """Adds artifact support to a client object."""

    _domain: ArtifactDomain

    def _validate_data(self, data_bytes, data_directory, data_file, data_object, data_path, name):
        """Raises a `RubiconException` if the data to log as an artifact is improperly provided."""
        if not any([data_bytes, data_directory, data_file, data_object, data_path]):
            raise RubiconException(
                "One of `data_bytes`, `data_directory`, `data_file`, `data_object` or "
                "`data_path` must be provided."
            )

        if name is None:
            if data_path is not None:
                name = os.path.basename(data_path)
            else:
                raise RubiconException("`name` must be provided if not using `data_path`.")

        if data_directory is not None:
            temp_file_context = tempfile.TemporaryDirectory
        else:
            temp_file_context = contextlib.nullcontext

        if data_bytes is None:
            with temp_file_context() as temp_dir:
                if data_object is not None:
                    data_bytes = pickle.dumps(data_object)
                else:
                    if data_directory is not None:
                        temp_zip_name = Path(f"{temp_dir}/{name}")

                        with zipfile.ZipFile(str(temp_zip_name), "w") as zip_file:
                            for dir_path, _, files in os.walk(data_directory):
                                for file in files:
                                    zip_file.write(Path(f"{dir_path}/{file}"), arcname=file)

                        file = fsspec.open(temp_zip_name, "rb")
                    elif data_file is not None:
                        file = data_file
                    elif data_path is not None:
                        file = fsspec.open(data_path, "rb")

                    with file as open_file:
                        data_bytes = open_file.read()

        return data_bytes, name

    @failsafe
    def log_artifact(
        self,
        data_bytes: Optional[bytes] = None,
        data_directory: Optional[str] = None,
        data_file: Optional[TextIO] = None,
        data_object: Optional[Any] = None,
        data_path: Optional[str] = None,
        name: Optional[str] = None,
        description: Optional[str] = None,
        tags: Optional[List[str]] = None,
        comments: Optional[List[str]] = None,
    ) -> Artifact:
        """Log an artifact to this client object.

        Parameters
        ----------
        data_bytes : bytes, optional
            The raw bytes to log as an artifact.
        data_directory : str, optional
            The path to a directory to zip and log as an artifact.
        data_file : TextIOWrapper, optional
            The open file to log as an artifact.
        data_object : python object, optional
            The python object to log as an artifact.
        data_path : str, optional
            The absolute or relative local path or S3 path
            to the data to log as an artifact. S3 paths
            must be prepended with 's3://'.
        name : str, optional
            The name of the artifact file. Required if
            `data_path` is not provided.
        description : str, optional
            A description of the artifact. Use to provide
            additional context.
        tags : list of str, optional
            Values to tag the experiment with. Use tags to organize and
            filter your artifacts.
        comments : list of str, optional
            Values to comment the experiment with. Use comments to organize and
            filter your artifacts.

        Notes
        -----
        Only one of `data_bytes`, `data_file`, `data_object`, and `data_path`
        should be provided. If more than one is given, the order
        of precedence is `data_bytes`, `data_object`, `data_file`, `data_path`.

        Returns
        -------
        rubicon.client.Artifact
            The new artifact.

        Examples
        --------
        >>> # Log with bytes
        >>> experiment.log_artifact(
        ...     data_bytes=b'hello rubicon!',
        ...     name="bytes_artifact",
        ...     description="log artifact from bytes",
        ... )

        >>> # Log zipped directory
        >>> experiment.log_artifact(
        ...     data_directory="./path/to/directory/",
        ...     name="directory.zip",
        ...     description="log artifact from zipped directory",
        ... )

        >>> # Log with file
        >>> with open('./path/to/artifact.txt', 'rb') as file:
        >>>     project.log_artifact(
        ...         data_file=file,
        ...         name="file_artifact",
        ...         description="log artifact from file",
        ...     )

        >>> # Log with file path
        >>> experiment.log_artifact(
        ...     data_path="./path/to/artifact.pkl",
        ...     description="log artifact from file path",
        ... )
        """
        if tags is None:
            tags = []
        if not isinstance(tags, list) or not all([isinstance(tag, str) for tag in tags]):
            raise ValueError("`tags` must be `list` of type `str`")

        if comments is None:
            comments = []
        if not isinstance(comments, list) or not all(
            [isinstance(comment, str) for comment in comments]
        ):
            raise ValueError("`comments` must be `list` of type `str`")

        data_bytes, name = self._validate_data(
            data_bytes, data_directory, data_file, data_object, data_path, name
        )

        artifact = domain.Artifact(
            name=name,
            description=description,
            parent_id=self._domain.id,
            tags=tags,
            comments=comments,
        )

        project_name, experiment_id = self._get_identifiers()
        for repo in self.repositories:
            repo.create_artifact(artifact, data_bytes, project_name, experiment_id=experiment_id)

        return client.Artifact(artifact, self)

    def _get_environment_bytes(self, export_cmd: List[str]) -> bytes:
        """Get the working environment as a sequence of bytes.

        Parameters
        ----------
        export_cmd : list of str
            The command to export the environment.

        Returns
        -------
        bytes
            A bytes sequence of the environment.
        """
        try:
            completed_process = subprocess.run(export_cmd, check=True, capture_output=True)
        except subprocess.CalledProcessError as e:
            raise RubiconException(e.stderr)

        return completed_process.stdout

    @failsafe
    def log_conda_environment(self, artifact_name: Optional[str] = None) -> Artifact:
        """Log the conda environment as an artifact to this client object.
        Useful for recreating your exact environment at a later date.

        Parameters
        ----------
        artifact_name : str, optional
            The name of the artifact (the exported conda environment).

        Returns
        -------
        rubicon.client.Artifact
            The new artifact.

        Notes
        -----
        Relies on running with an active conda environment.
        """
        if artifact_name is None:
            artifact_name = f"environment-{datetime.now().strftime('%Y_%m_%d-%I_%M_%S_%p')}.yml"

        env_bytes = self._get_environment_bytes(["conda", "env", "export"])
        artifact = self.log_artifact(data_bytes=env_bytes, name=artifact_name)

        return artifact

    @failsafe
    def log_h2o_model(
        self,
        h2o_model,
        artifact_name: Optional[str] = None,
        export_cross_validation_predictions: bool = False,
        **log_artifact_kwargs,
    ) -> Artifact:
        """Log an `h2o` model as an artifact using `h2o.save_model`.

        Parameters
        ----------
        h2o_model : h2o.model.ModelBase
            The `h2o` model to log as an artifact.
        artifact_name : str, optional (default None)
            The name of the artifact. Defaults to None, using `h2o_model`'s class name.
        export_cross_validation_predictions: bool, optional (default False)
            Passed directly to `h2o.save_model`.
        log_artifact_kwargs : dict
            Additional kwargs to be passed directly to `self.log_artifact`.
        """
        import h2o

        if self.repository.PROTOCOL == "memory":
            raise RubiconException("`h2o` models cannot be logged in memory with `log_h2o_model`.")

        if artifact_name is None:
            artifact_name = h2o_model.__class__.__name__

        with tempfile.TemporaryDirectory() as temp_dir_name:
            model_data_path = h2o.save_model(
                h2o_model,
                export_cross_validation_predictions=export_cross_validation_predictions,
                filename=artifact_name,
                path=temp_dir_name,
            )

            artifact = self.log_artifact(
                name=artifact_name,
                data_path=model_data_path,
                **log_artifact_kwargs,
            )

        return artifact

    @failsafe
    def log_xgboost_model(
        self,
        xgboost_model: "xgb.Booster",
        artifact_name: Optional[str] = None,
        **log_artifact_kwargs: Any,
    ) -> Artifact:
        """Log an XGBoost model as a JSON file to this client object.

        Please note that we do not currently support logging directly from the SKLearn interface.

        Parameters
        ----------
        xgboost_model: Booster
            An xgboost model object in the Booster format
        artifact_name : str, optional
            The name of the artifact (the exported XGBoost model).
        log_artifact_kwargs : Any
            Additional kwargs to be passed directly to `self.log_artifact`.

        Returns
        -------
        rubicon.client.Artifact
            The new artifact.
        """
        if artifact_name is None:
            artifact_name = xgboost_model.__class__.__name__

        # TODO: handle sklearn
        booster = xgboost_model

        with tempfile.TemporaryDirectory() as temp_dir_name:
            model_location = f"{temp_dir_name}/{artifact_name}.json"
            booster.save_model(model_location)

            artifact = self.log_artifact(
                name=artifact_name,
                data_path=model_location,
                **log_artifact_kwargs,
            )

        return artifact

    @failsafe
    def log_pip_requirements(self, artifact_name: Optional[str] = None) -> Artifact:
        """Log the pip requirements as an artifact to this client object.
        Useful for recreating your exact environment at a later date.

        Parameters
        ----------
        artifact_name : str, optional
            The name of the artifact (the exported pip environment).

        Returns
        -------
        rubicon.client.Artifact
            The new artifact.
        """
        if artifact_name is None:
            artifact_name = f"requirements-{datetime.now().strftime('%Y_%m_%d-%I_%M_%S_%p')}.txt"

        requirements_bytes = self._get_environment_bytes(["pip", "freeze"])
        artifact = self.log_artifact(data_bytes=requirements_bytes, name=artifact_name)

        return artifact

    @failsafe
    def artifacts(
        self,
        name: Optional[str] = None,
        tags: Optional[List[str]] = None,
        qtype: str = "or",
    ) -> List[Artifact]:
        """Get the artifacts logged to this client object.

        Parameters
        ----------
        name : str, optional
            The name value to filter results on.
        tags : list of str, optional
            The tag values to filter results on.
        qtype : str, optional
            The query type to filter results on. Can be 'or' or
            'and'. Defaults to 'or'.

        Returns
        -------
        list of rubicon.client.Artifact
            The artifacts previously logged to this client object.
        """
        if tags is None:
            tags = []
        project_name, experiment_id = self._get_identifiers()
        return_err = None
        for repo in self.repositories:
            try:
                artifacts = [
                    client.Artifact(a, self)
                    for a in repo.get_artifacts_metadata(project_name, experiment_id=experiment_id)
                ]
            except Exception as err:
                return_err = err
            else:
                self._artifacts = filter_children(artifacts, tags, qtype, name)
                return self._artifacts

        self._raise_rubicon_exception(return_err)

    @failsafe
    def artifact(self, name: Optional[str] = None, id: Optional[str] = None) -> Artifact:
        """Get an artifact logged to this project by id or name.

        Parameters
        ----------
        id : str
            The id of the artifact to get.
        name : str
            The name of the artifact to get.

        Returns
        -------
        rubicon.client.Artifact
            The artifact logged to this project with id `id` or name 'name'.
        """
        if (name is None and id is None) or (name is not None and id is not None):
            raise ValueError("`name` OR `id` required.")

        if name is not None:
            artifacts = self.artifacts(name=name)

            if len(artifacts) == 0:
                raise RubiconException(f"No artifact found with name '{name}'.")
            if len(artifacts) > 1:
                warnings.warn(
                    f"Multiple artifacts found with name '{name}'. Returning most recently logged."
                )

            artifact = artifacts[-1]
            return artifact
        else:
            project_name, experiment_id = self._get_identifiers()
            return_err = None
            for repo in self.repositories:
                try:
                    artifact = client.Artifact(
                        repo.get_artifact_metadata(project_name, id, experiment_id),
                        self,
                    )
                except Exception as err:
                    return_err = err
                else:
                    return artifact

        self._raise_rubicon_exception(return_err)

    @failsafe
    def delete_artifacts(self, ids: List[str]):
        """Delete the artifacts logged to with client object
        with ids `ids`.

        Parameters
        ----------
        ids : list of str
            The ids of the artifacts to delete.
        """
        project_name, experiment_id = self._get_identifiers()

        for artifact_id in ids:
            for repo in self.repositories:
                repo.delete_artifact(project_name, artifact_id, experiment_id=experiment_id)

    @failsafe
    def log_json(
        self,
        json_object: Dict[str, Any],
        name: Optional[str] = None,
        description: Optional[str] = None,
        tags: Optional[List[str]] = None,
    ) -> Artifact:
        """Log a python dictionary to a JSON file.

        Parameters
        ----------
        json_object : Dict[str, Any]
            A python dictionary capable of being converted to JSON.
        name : Optional[str], optional
            A name for this JSON file, by default None
        description : Optional[str], optional
            A description for this file, by default None
        tags : Optional[List[str]], optional
            Any Rubicon tags, by default None

        Returns
        -------
        Artifact
            The new artifact.

        """
        if name is None:
            json_name = f"dictionary-{datetime.now().strftime('%Y_%m_%d-%I_%M_%S_%p')}.json"
        else:
            json_name = name

        artifact = self.log_artifact(
            data_bytes=bytes(json.dumps(json_object), "utf-8"),
            name=json_name,
            description=description,
            tags=tags,
        )

        return artifact


class DataframeMixin:
    """Adds dataframe support to a client object."""

    _domain: DOMAIN_TYPES

    @failsafe
    def log_dataframe(
        self,
        df: Union[pd.DataFrame, "dd.DataFrame", "pl.DataFrame"],
        description: Optional[str] = None,
        name: Optional[str] = None,
        tags: Optional[List[str]] = None,
        comments: Optional[List[str]] = None,
    ) -> Dataframe:
        """Log a dataframe to this client object.

        Parameters
        ----------
        df : pandas.DataFrame, dask.dataframe.DataFrame, or polars DataFrame
            The dataframe to log.
        description : str, optional
            The dataframe's description. Use to provide
            additional context.
        tags : list of str
            The values to tag the dataframe with.
        comments: list of str
            The values to comment the dataframe with.

        Returns
        -------
        rubicon.client.Dataframe
            The new dataframe.
        """
        if tags is None:
            tags = []
        if not isinstance(tags, list) or not all([isinstance(tag, str) for tag in tags]):
            raise ValueError("`tags` must be `list` of type `str`")

        if comments is None:
            comments = []
        if not isinstance(comments, list) or not all(
            [isinstance(comment, str) for comment in comments]
        ):
            raise ValueError("`comments` must be `list` of type `str`")

        dataframe = domain.Dataframe(
            parent_id=self._domain.id,
            description=description,
            name=name,
            tags=tags,
            comments=comments,
        )

        project_name, experiment_id = self._get_identifiers()
        for repo in self.repositories:
            repo.create_dataframe(dataframe, df, project_name, experiment_id=experiment_id)

        return client.Dataframe(dataframe, self)

    @failsafe
    def dataframes(
        self,
        name: Optional[str] = None,
        tags: Optional[List[str]] = None,
        qtype: str = "or",
    ) -> List[Dataframe]:
        """Get the dataframes logged to this client object.

        Parameters
        ----------
        name : str, optional
            The name value to filter results on.
        tags : list of str, optional
            The tag values to filter results on.
        qtype : str, optional
            The query type to filter results on. Can be 'or' or
            'and'. Defaults to 'or'.

        Returns
        -------
        list of rubicon.client.Dataframe
            The dataframes previously logged to this client object.
        """
        if tags is None:
            tags = []
        project_name, experiment_id = self._get_identifiers()
        return_err = None
        for repo in self.repositories:
            try:
                dataframes = [
                    client.Dataframe(d, self)
                    for d in repo.get_dataframes_metadata(project_name, experiment_id=experiment_id)
                ]
            except Exception as err:
                return_err = err
            else:
                self._dataframes = filter_children(dataframes, tags, qtype, name)
                return self._dataframes

        self._raise_rubicon_exception(return_err)

    @failsafe
    def dataframe(self, name: Optional[str] = None, id: Optional[str] = None) -> Dataframe:
        """
        Get the dataframe logged to this client object.

        Parameters
        ----------
        id : str
            The id of the dataframe to get.
        name : str
            The name of the dataframe to get.
        Returns
        -------
        rubicon.client.Dataframe
            The dataframe logged to this project with id `id` or name 'name'.
        """
        if (name is None and id is None) or (name is not None and id is not None):
            raise ValueError("`name` OR `id` required.")

        elif name is not None:
            dataframes = self.dataframes(name=name)

            if len(dataframes) == 0:
                raise RubiconException(f"No dataframe found with name '{name}'.")
            elif len(dataframes) > 1:
                warnings.warn(
                    f"Multiple dataframes found with name '{name}'."
                    " Returning most recently logged."
                )

            dataframe = dataframes[-1]
            return dataframe
        else:
            project_name, experiment_id = self._get_identifiers()
            return_err = None
            for repo in self.repositories:
                try:
                    dataframe = client.Dataframe(
                        repo.get_dataframe_metadata(
                            project_name, experiment_id=experiment_id, dataframe_id=id
                        ),
                        self,
                    )
                except Exception as err:
                    return_err = err
                else:
                    return dataframe

        self._raise_rubicon_exception(return_err)

    @failsafe
    def delete_dataframes(self, ids: List[str]):
        """Delete the dataframes with ids `ids` logged to
        this client object.

        Parameters
        ----------
        ids : list of str
            The ids of the dataframes to delete.
        """
        project_name, experiment_id = self._get_identifiers()

        for dataframe_id in ids:
            for repo in self.repositories:
                repo.delete_dataframe(project_name, dataframe_id, experiment_id=experiment_id)


class TagMixin:
    """Adds tag support to a client object."""

    _domain: DOMAIN_TYPES

    def _get_taggable_identifiers(self):
        project_name, experiment_id = self._parent._get_identifiers()
        entity_identifier = None

        # experiments do not return an entity identifier - they are the entity
        if isinstance(self, client.Experiment):
            experiment_id = self.id
        # dataframes and artifacts are identified by their `id`s
        elif isinstance(self, client.Dataframe) or isinstance(self, client.Artifact):
            entity_identifier = self.id
        # everything else is identified by its `name`
        else:
            entity_identifier = self.name

        return project_name, experiment_id, entity_identifier

    @failsafe
    def add_tags(self, tags: List[str]):
        """Add tags to this client object.

        Parameters
        ----------
        tags : list of str
            The tag values to add.
        """
        if not isinstance(tags, list) or not all([isinstance(tag, str) for tag in tags]):
            raise ValueError("`tags` must be `list` of type `str`")

        project_name, experiment_id, entity_identifier = self._get_taggable_identifiers()

        self._domain.add_tags(tags)
        for repo in self.repositories:
            repo.add_tags(
                project_name,
                tags,
                experiment_id=experiment_id,
                entity_identifier=entity_identifier,
                entity_type=self.__class__.__name__,
            )

    @failsafe
    def remove_tags(self, tags: List[str]):
        """Remove tags from this client object.

        Parameters
        ----------
        tags : list of str
             The tag values to remove.
        """
        project_name, experiment_id, entity_identifier = self._get_taggable_identifiers()

        self._domain.remove_tags(tags)
        for repo in self.repositories:
            repo.remove_tags(
                project_name,
                tags,
                experiment_id=experiment_id,
                entity_identifier=entity_identifier,
                entity_type=self.__class__.__name__,
            )

    def _update_tags(self, tag_data):
        """Add or remove the tags in `tag_data` based on
        their key.
        """
        for tag in tag_data:
            self._domain.add_tags(tag.get("added_tags", []))
            self._domain.remove_tags(tag.get("removed_tags", []))

    @property
    def tags(self) -> TagContainer:
        """Get this client object's tags."""
        project_name, experiment_id, entity_identifier = self._get_taggable_identifiers()
        return_err = None
        for repo in self.repositories:
            try:
                tag_data = repo.get_tags(
                    project_name,
                    experiment_id=experiment_id,
                    entity_identifier=entity_identifier,
                    entity_type=self.__class__.__name__,
                )
            except Exception as err:
                return_err = err
            else:
                self._update_tags(tag_data)

                return TagContainer(self._domain.tags)

        self._raise_rubicon_exception(return_err)


class CommentMixin:
    """Adds comment support to a client object."""

    _domain: DOMAIN_TYPES

    def _get_commentable_identifiers(self):
        project_name, experiment_id = self._parent._get_identifiers()
        entity_identifier = None

        # experiments do not return an entity identifier - they are the entity
        if isinstance(self, client.Experiment):
            experiment_id = self.id
        # dataframes and artifacts are identified by their `id`s
        elif isinstance(self, client.Dataframe) or isinstance(self, client.Artifact):
            entity_identifier = self.id
        # everything else is identified by its `name`
        else:
            entity_identifier = self.name

        return project_name, experiment_id, entity_identifier

    @failsafe
    def add_comments(self, comments: List[str]):
        """Add comments to this client object.

        Parameters
        ----------
        comments : list of str
            The comment values to add.
        """
        if not isinstance(comments, list) or not all(
            [isinstance(comment, str) for comment in comments]
        ):
            raise ValueError("`comments` must be `list` of type `str`")

        project_name, experiment_id, entity_identifier = self._get_commentable_identifiers()

        self._domain.add_comments(comments)
        for repo in self.repositories:
            repo.add_comments(
                project_name,
                comments,
                experiment_id=experiment_id,
                entity_identifier=entity_identifier,
                entity_type=self.__class__.__name__,
            )

    @failsafe
    def remove_comments(self, comments: List[str]):
        """Remove comments from this client object.

        Parameters
        ----------
        comments : list of str
             The comment values to remove.
        """
        project_name, experiment_id, entity_identifier = self._get_commentable_identifiers()

        self._domain.remove_comments(comments)
        for repo in self.repositories:
            repo.remove_comments(
                project_name,
                comments,
                experiment_id=experiment_id,
                entity_identifier=entity_identifier,
                entity_type=self.__class__.__name__,
            )

    def _update_comments(self, comment_data):
        """Add or remove the comments in `comment_data` based on
        their key.
        """
        for comment in comment_data:
            self._domain.add_comments(comment.get("added_comments", []))
            self._domain.remove_comments(comment.get("removed_comments", []))

    @property
    def comments(self) -> List[str]:
        """Get this client object's comments."""
        project_name, experiment_id, entity_identifier = self._get_commentable_identifiers()
        return_err = None
        for repo in self.repositories:
            try:
                comment_data = repo.get_comments(
                    project_name,
                    experiment_id=experiment_id,
                    entity_identifier=entity_identifier,
                    entity_type=self.__class__.__name__,
                )
            except Exception as err:
                return_err = err
            else:
                self._update_comments(comment_data)

                return self._domain.comments

        self._raise_rubicon_exception(return_err)<|MERGE_RESOLUTION|>--- conflicted
+++ resolved
@@ -23,11 +23,8 @@
 if TYPE_CHECKING:
     import dask.dataframe as dd
     import pandas as pd
-<<<<<<< HEAD
+    import polars as pl
     import xgboost as xgb
-=======
-    import polars as pl
->>>>>>> e4c72056
 
     from rubicon_ml.client import Artifact, Dataframe
     from rubicon_ml.domain import DOMAIN_TYPES
