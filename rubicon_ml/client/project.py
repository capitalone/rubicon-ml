import subprocess
import warnings
from typing import List, Optional

import dask.dataframe as dd
import pandas as pd

from rubicon_ml import domain
from rubicon_ml.client import ArtifactMixin, Base, DataframeMixin, Experiment
from rubicon_ml.client.utils.exception_handling import failsafe
from rubicon_ml.client.utils.tags import filter_children
from rubicon_ml.exceptions import RubiconException


class Project(Base, ArtifactMixin, DataframeMixin):
    """A client project.

    A `project` is a collection of `experiments`,
    `dataframes`, and `artifacts` identified by a unique name.

    Parameters
    ----------
    domain : rubicon.domain.Project
        The project domain model.
    config : rubicon.client.Config
        The config, which specifies the underlying repository.
    """

    def __init__(self, domain, config=None):
        super().__init__(domain, config)

        self._artifacts = []
        self._dataframes = []
        self._experiments = []

    def _get_branch_name(self):
        """Returns the name of the active branch of the `git` repo
        it is called from.
        """
        command = ["git", "rev-parse", "--abbrev-ref", "HEAD"]
        completed_process = subprocess.run(command, capture_output=True)

        return completed_process.stdout.decode("utf8").replace("\n", "")

    def _get_commit_hash(self):
        """Returns the hash of the last commit to the active branch
        of the `git` repo it is called from.
        """
        command = ["git", "rev-parse", "HEAD"]
        completed_process = subprocess.run(command, capture_output=True)

        return completed_process.stdout.decode("utf8").replace("\n", "")

    def _get_identifiers(self):
        """Get the project's name."""
        return self.name, None

    def _create_experiment_domain(
        self,
        name,
        description,
        model_name,
        branch_name,
        commit_hash,
        training_metadata,
        tags,
    ):
        """Instantiates and returns an experiment domain object."""
        if self._config.is_auto_git_enabled:
            if branch_name is None:
                branch_name = self._get_branch_name()
            if commit_hash is None:
                commit_hash = self._get_commit_hash()

        if training_metadata is not None:
            training_metadata = domain.utils.TrainingMetadata(training_metadata)

        return domain.Experiment(
            project_name=self._domain.name,
            name=name,
            description=description,
            model_name=model_name,
            branch_name=branch_name,
            commit_hash=commit_hash,
            training_metadata=training_metadata,
            tags=tags,
        )

    def _group_experiments(self, experiments, group_by=None):
        """Groups experiments by `group_by`. Valid options include ["commit_hash"].

        Returns
        -------
        dict
            A dictionary of (group name, DataFrame) key-value pairs.
        """
        GROUP_BY_OPTIONS = ["commit_hash"]
        if group_by is not None and group_by not in GROUP_BY_OPTIONS:
            raise ValueError(f"`group_by` must be one of {GROUP_BY_OPTIONS} or `None`.")

        if group_by is not None:
            grouped_experiments = {}

            if group_by == "commit_hash":
                for experiment in experiments:
                    current_experiments = grouped_experiments.get(experiment.commit_hash, [])
                    current_experiments.append(experiment)
                    grouped_experiments[experiment.commit_hash] = current_experiments
        else:
            grouped_experiments = {None: experiments}

        return grouped_experiments

    def to_dask_df(self, group_by=None):
        """DEPRECATED: Available for backwards compatibility."""
        warnings.warn(
            "`to_dask_df` is deprecated and will be removed in a future release. "
            "use `to_df(df_type='dask') instead.",
            DeprecationWarning,
        )

        return self.to_df(df_type="dask", group_by=group_by)

    @failsafe
    def to_df(self, df_type="pandas", group_by=None):
        """Loads the project's data into dask or pandas dataframe(s) sorted by
        `created_at`. This includes the experiment details along with parameters
        and metrics.

        Parameters
        ----------
        df_type : str, optional
            The type of dataframe to return. Valid options include
            ["dask", "pandas"]. Defaults to "pandas".
        group_by : str or None, optional
            How to group the project's experiments in the returned
            dataframe(s). Valid options include ["commit_hash"].

        Returns
        -------
        pandas.DataFrame or list of pandas.DataFrame or dask.DataFrame or list of dask.DataFrame
            If `group_by` is `None`, a dask or pandas dataframe holding the project's
            data. Otherwise a list of dask or pandas dataframes holding the project's
            data grouped by `group_by`.
        """
        DEFAULT_COLUMNS = [
            "id",
            "name",
            "description",
            "model_name",
            "commit_hash",
            "tags",
            "created_at",
        ]

        experiments = self.experiments()
        grouped_experiments = self._group_experiments(experiments, group_by=group_by)

        experiment_dfs = {}
        for group, experiments in grouped_experiments.items():
            experiment_records = []
            parameter_names = set()
            metric_names = set()

            for experiment in experiments:
                experiment_record = {
                    "id": experiment.id,
                    "name": experiment.name,
                    "description": experiment.description,
                    "model_name": experiment.model_name,
                    "commit_hash": experiment.commit_hash,
                    "tags": experiment.tags,
                    "created_at": experiment.created_at,
                }

                for parameter in experiment.parameters():
                    experiment_record[f"{parameter.name}"] = parameter.value
                    parameter_names.add(parameter.name)

                for metric in experiment.metrics():
                    experiment_record[f"{metric.name}"] = metric.value
                    metric_names.add(metric.name)

                # TODO - features, artifacts, dataframes represented here?

                experiment_records.append(experiment_record)

            columns = DEFAULT_COLUMNS + list(parameter_names) + list(metric_names)
            df = pd.DataFrame.from_records(experiment_records, columns=columns)
            df = df.sort_values(by=["created_at"], ascending=False).reset_index(drop=True)

            if df_type == "dask":
                df = dd.from_pandas(df, npartitions=1)

            experiment_dfs[group] = df

        return experiment_dfs if group_by is not None else list(experiment_dfs.values())[0]

    @failsafe
    def log_experiment(
        self,
        name=None,
        description=None,
        model_name=None,
        branch_name=None,
        commit_hash=None,
        training_metadata=None,
        tags=[],
    ):
        """Log a new experiment to this project.

        Parameters
        ----------
        name : str
            The experiment's name.
        description : str, optional
            The experiment's description. Use to provide
            additional context.
        model_name : str, optional
            The experiment's model name. For example, this
            could be the name of the registered model in Model One.
        branch_name : str, optional
            The name of the active branch of the `git` repo this experiment
            is logged from. If omitted and automatic `git` logging is enabled,
            it will be retrieved via `git rev-parse`.
        commit_hash : str, optional
            The hash of the last commit to the active branch of the `git` repo
            this experiment is logged from. If omitted and automatic `git`
            logging is enabled, it will be retrieved via `git rev-parse`.
        training_metadata : tuple or list of tuples, optional
            Metadata associated with the experiment's
            training dataset(s).
        tags : list of str, optional
            Values to tag the experiment with. Use tags to organize and
            filter your experiments. For example, tags could be used
            to differentiate between the type of model or classifier
            used during the experiment (i.e. `linear regression`
            or `random forest`).

        Returns
        -------
        rubicon.client.Experiment
            The created experiment.
        """
        if not isinstance(tags, list) or not all([isinstance(tag, str) for tag in tags]):
            raise ValueError("`tags` must be `list` of type `str`")

        experiment = self._create_experiment_domain(
            name,
            description,
            model_name,
            branch_name,
            commit_hash,
            training_metadata,
            tags,
        )
        self.repository.create_experiment(experiment)

        return Experiment(experiment, self)

    @failsafe
    def experiment(self, id=None, name=None):
        """Get an experiment logged to this project by id or name.

        Parameters
        ----------
        id : str
            The id of the experiment to get.
        name : str
            The name of the experiment to get.

        Returns
        -------
        rubicon.client.Experiment
            The experiment logged to this project with id `id` or name 'name'.
        """
        if (name is None and id is None) or (name is not None and id is not None):
            raise ValueError("`name` OR `id` required.")

        if name is not None:
            experiments = [e for e in self.experiments() if e.name == name]

            if len(experiments) == 0:
                raise RubiconException(f"No experiment found with name '{name}'.")
            elif len(experiments) > 1:
                warnings.warn(
                    f"Multiple experiments found with name '{name}'."
                    " Returning most recently logged."
                )

            experiment = experiments[-1]
        else:
            experiment = Experiment(self.repository.get_experiment(self.name, id), self)

        return experiment

    @failsafe
    def experiments(self, tags=[], qtype="or", name=None):
        """Get the experiments logged to this project.

        Parameters
        ----------
        tags : list of str, optional
            The tag values to filter results on.
        qtype : str, optional
            The query type to filter results on. Can be 'or' or
            'and'. Defaults to 'or'.
        name:
            The name of the experiment(s) to filter results on.

        Returns
        -------
        list of rubicon.client.Experiment
            The experiments previously logged to this project.
        """
        experiments = [Experiment(e, self) for e in self.repository.get_experiments(self.name)]
        self._experiments = filter_children(experiments, tags, qtype, name)

        return self._experiments

    @failsafe
    def dataframes(self, tags=[], qtype="or", recursive=False, name=None):
        """Get the dataframes logged to this project.

        Parameters
        ----------
        tags : list of str, optional
            The tag values to filter results on.
        qtype : str, optional
            The query type to filter results on. Can be 'or' or
            'and'. Defaults to 'or'.
        recursive : bool, optional
            If true, get the dataframes logged to this project's
            experiments as well. Defaults to false.
        name : str
            The name value to filter results on.

        Returns
        -------
        list of rubicon.client.Dataframe
            The dataframes previously logged to this client object.
        """
        super().dataframes(tags=tags, qtype=qtype, name=name)

        if recursive is True:
            for experiment in self.experiments():
                self._dataframes.extend(experiment.dataframes(tags=tags, qtype=qtype, name=name))

        return self._dataframes

    @failsafe
    def archive(self, experiments: Optional[List[Experiment]] = None, remote_rubicon=None):
        """Archive the experiments logged to this project.

        Parameters
        ----------
        experiments : list of Experiments, optional
            The rubicon.client.Experiment objects to archive. If None all logged experiments are archived.
        remote_root : str or pathlike object, optional
            The remote root of the repository to archive to

        Returns
        -------
        filepath of newly created archive
        """
        if len(self.experiments()) == 0:
            raise ValueError("`project` has no logged `experiments` to archive")
        if experiments is not None:
            if not isinstance(experiments, list) or not all(
                [isinstance(experiment, Experiment) for experiment in experiments]
            ):
                raise ValueError(
                    "`experiments` must be `list` of type `rubicon_ml.client.Experiment`"
                )
<<<<<<< HEAD
        if remote_rubicon is not None:
            from rubicon_ml import Rubicon

            if not isinstance(remote_rubicon, Rubicon):
                raise ValueError("`remote_rubicon` must be of type `rubicon_ml.client.Rubicon`")
            else:
                return self.repository._archive(
                    self.name, experiments, remote_rubicon.repository.root_dir
                )
        else:
            return self.repository._archive(self.name, experiments, None)
=======

        return self.repository._archive(self.name, experiments, remote_root)
>>>>>>> 703d92ba

    @failsafe
    def experiments_from_archive(self, remote_rubicon, latest_only: Optional[bool] = False):
        """Retrieve archived experiments into this project's experiments folder.

        Parameters
        ----------
        remote_root : str or pathlike object
            The remote root of the repository with archived experiments to read in
        latest_only : bool, optional
            Indicates whether or not experiments should only be read from the latest archive
        """
<<<<<<< HEAD
        from rubicon_ml import Rubicon

        if not isinstance(remote_rubicon, Rubicon):
            raise ValueError("`remote_rubicon` must be of type `rubicon_ml.client.Rubicon`")
        self.repository._experiments_from_archive(
            self.name, remote_rubicon.repository.root_dir, latest_only
        )
=======
        self.repository._experiments_from_archive(self.name, remote_root, latest_only)
>>>>>>> 703d92ba

    @property
    def name(self):
        """Get the project's name."""
        return self._domain.name

    @property
    def id(self):
        """Get the project's id."""
        return self._domain.id

    @property
    def description(self):
        """Get the project's description."""
        return self._domain.description

    @property
    def github_url(self):
        """Get the project's GitHub repository URL."""
        return self._domain.github_url

    @property
    def training_metadata(self):
        """Get the project's training metadata."""
        training_metadata = self._domain.training_metadata.training_metadata

        if len(training_metadata) == 1:
            training_metadata = training_metadata[0]

        return training_metadata

    @property
    def created_at(self):
        """Get the time the project was created."""
        return self._domain.created_at<|MERGE_RESOLUTION|>--- conflicted
+++ resolved
@@ -372,7 +372,7 @@
                 raise ValueError(
                     "`experiments` must be `list` of type `rubicon_ml.client.Experiment`"
                 )
-<<<<<<< HEAD
+
         if remote_rubicon is not None:
             from rubicon_ml import Rubicon
 
@@ -384,10 +384,6 @@
                 )
         else:
             return self.repository._archive(self.name, experiments, None)
-=======
-
-        return self.repository._archive(self.name, experiments, remote_root)
->>>>>>> 703d92ba
 
     @failsafe
     def experiments_from_archive(self, remote_rubicon, latest_only: Optional[bool] = False):
@@ -400,7 +396,6 @@
         latest_only : bool, optional
             Indicates whether or not experiments should only be read from the latest archive
         """
-<<<<<<< HEAD
         from rubicon_ml import Rubicon
 
         if not isinstance(remote_rubicon, Rubicon):
@@ -408,9 +403,6 @@
         self.repository._experiments_from_archive(
             self.name, remote_rubicon.repository.root_dir, latest_only
         )
-=======
-        self.repository._experiments_from_archive(self.name, remote_root, latest_only)
->>>>>>> 703d92ba
 
     @property
     def name(self):
