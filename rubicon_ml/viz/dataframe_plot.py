import warnings

import dash_bootstrap_components as dbc
import pandas as pd
import plotly.express as px
from dash import dcc, html
from dash.dependencies import Input, Output

from rubicon_ml.exceptions import RubiconException
from rubicon_ml.viz.base import VizBase
from rubicon_ml.viz.common.colors import (
    get_rubicon_colorscale,
    light_blue,
    plot_background_blue,
)


class DataframePlot(VizBase):
    """Plot the dataframes with name `dataframe_name` logged to the
    experiments `experiments` on a shared axis.

    Parameters
    ----------
    dataframe_name : str
        The name of the dataframe to plot. A dataframe with name
        `dataframe_name` must be logged to each experiment in `experiments`.
    experiments : list of rubicon_ml.client.experiment.Experiment, optional
        The experiments to visualize. Defaults to None. Can be set as
        attribute after instantiation.
    plotting_func : function, optional
        The `plotly.express` plotting function used to visualize the
        dataframes. Available options can be found at
        https://plotly.com/python-api-reference/plotly.express.html.
        Defaults to `plotly.express.line`.
    plotting_func_kwargs : dict, optional
        Keyword arguments to be passed to `plotting_func`. Available options
        can be found in the documentation of the individual functions at the
        URL above.
    x : str, optional
        The name of the column in the dataframes with name `dataframe_name`
        to plot across the x-axis.
    y : str, optional
        The name of the column in the dataframes with name `dataframe_name`
        to plot across the y-axis.
    """

    def __init__(
        self,
        dataframe_name=None,
        experiments=None,
        plotting_func=px.line,
        plotting_func_kwargs={},
        x=None,
        y=None,
    ):
        super().__init__(dash_title="plot dataframes")
        self.experiments = experiments
        if experiments != None:
            if len(experiments[0].dataframes()) == 0:
                raise Exception("No dataframe logged to experiment")
            else:
                self.dataframe_name = self.experiments[0].dataframes()[0].name
        else:
            self.dataframe_name = dataframe_name
        self.plotting_func = plotting_func
        self.plotting_func_kwargs = plotting_func_kwargs
        self.x = x
        self.y = y

    @property
    def layout(self):
        """Defines the dataframe plot's layout."""
        header_text = (
            f"showing dataframe '{self.dataframe_name}' "
            f"over {len(self.experiments)} experiment"
            f"{'s' if len(self.experiments) != 1 else ''}"
        )

        return html.Div(
            [
                html.Div(id="dummy-callback-trigger"),
                dbc.Row(
                    html.H5(header_text, id="header-text"),
                    className="header-row",
                ),
                dcc.Loading(dcc.Graph(id="dataframe-plot"), color=light_blue),
            ],
            id="dataframe-plot-layout-container",
        )

    def load_experiment_data(self):
        """Load the experiment data required for the dataframe plot.

        Extracts the dataframe with name `self.dataframe_name` from
        each experiment in `self.experiment` and combines the data
        stored in them into one dataframe. All dataframes with name
        `dataframe_name` must have the same schema.
        """
        self.data_df = None
        count = 0

        for experiment in self.experiments:
<<<<<<< HEAD
            if len(experiment.dataframes()) == 0:
                print(
                    f"WARNING: Experiment {experiment.name} does not have any dataframes logged to it. "
                )
                continue
            count += 1
            dataframe = experiment.dataframe(name=self.dataframe_name)
=======
            try:
                dataframe = experiment.dataframe(name=self.dataframe_name)
            except RubiconException:
                warnings.warn(
                    f"Experiment {experiment.id} does not have any dataframes logged to it."
                )
                continue
>>>>>>> 39706071

            data_df = dataframe.get_data()
            data_df["experiment_id"] = experiment.id

            if self.x is None:
                self.x = data_df.columns[0]

            if self.y is None:
                self.y = data_df.columns[1]

            if self.data_df is None:
                self.data_df = data_df
            else:
                self.data_df = pd.concat([self.data_df, data_df])

            self.data_df = self.data_df.reset_index(drop=True)

        if "color" not in self.plotting_func_kwargs:
            self.plotting_func_kwargs["color"] = "experiment_id"
        if "color_discrete_sequence" not in self.plotting_func_kwargs:
            self.plotting_func_kwargs["color_discrete_sequence"] = get_rubicon_colorscale(
                len(self.experiments),
            )
        if self.data_df is None:
            raise RubiconException(f"No dataframe with name {self.dataframe_name} found!")

        if count == 0:
            raise Exception(f"No dataframe with name {self.dataframe_name} found!")

    def register_callbacks(self, link_experiment_table=False):
        outputs = [
            Output("dataframe-plot", "figure"),
            Output("header-text", "children"),
        ]
        inputs = [Input("dummy-callback-trigger", "children")]
        states = []

        if link_experiment_table:
            inputs.append(
                Input("experiment-table", "derived_virtual_selected_row_ids"),
            )

        @self.app.callback(outputs, inputs, states)
        def update_dataframe_plot(*args):
            """Render the plot specified by `self.plotting_func`.

            Returns the Plotly figure generated by calling `self.plotting_func`
            on the data in the experiments' dataframes and the header text
            with the dataframes' name.
            """
            if link_experiment_table:
                selected_row_ids = args[-1]
                selected_row_ids = selected_row_ids if selected_row_ids else []
            else:
                selected_row_ids = [e.id for e in self.experiments]

            df_figure_margin = 30

            df_figure = self.plotting_func(
                self.data_df[self.data_df["experiment_id"].isin(selected_row_ids)],
                self.x,
                self.y,
                **self.plotting_func_kwargs,
            )
            df_figure.update_layout(margin_t=df_figure_margin, plot_bgcolor=plot_background_blue)

            for i in range(len(df_figure.data)):
                df_figure.data[i].name = df_figure.data[i].name[:7]

            header_text = (
                f"showing dataframe '{self.dataframe_name}' "
                f"over {len(selected_row_ids)} experiment"
                f"{'s' if len(selected_row_ids) != 1 else ''}"
            )

            return df_figure, header_text<|MERGE_RESOLUTION|>--- conflicted
+++ resolved
@@ -100,15 +100,6 @@
         count = 0
 
         for experiment in self.experiments:
-<<<<<<< HEAD
-            if len(experiment.dataframes()) == 0:
-                print(
-                    f"WARNING: Experiment {experiment.name} does not have any dataframes logged to it. "
-                )
-                continue
-            count += 1
-            dataframe = experiment.dataframe(name=self.dataframe_name)
-=======
             try:
                 dataframe = experiment.dataframe(name=self.dataframe_name)
             except RubiconException:
@@ -116,8 +107,7 @@
                     f"Experiment {experiment.id} does not have any dataframes logged to it."
                 )
                 continue
->>>>>>> 39706071
-
+                
             data_df = dataframe.get_data()
             data_df["experiment_id"] = experiment.id
 
