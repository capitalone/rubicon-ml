from typing import TYPE_CHECKING, Optional, Union

import fsspec
import yaml

if TYPE_CHECKING:
    from rubicon_ml.viz import DataframePlot
    from rubicon_ml.viz.experiments_table import ExperimentsTable
    from rubicon_ml.viz.metric_correlation_plot import MetricCorrelationPlot
    from rubicon_ml.viz.metric_lists_comparison import MetricListsComparison


def publish(
    experiments,
    visualization_object: Optional[
<<<<<<< HEAD
        Union["ExperimentsTable", "MetricCorrelationPlot", "DataframePlot", "MetricListsComparison"]
=======
        Union["ExperimentsTable", "MetricCorrelationPlot", "DataframePlot"]
>>>>>>> 17c49713
    ] = None,
    output_filepath=None,
    base_catalog_filepath=None,
):
    """Publish experiments to an `intake` catalog that can be
    read by the `intake-rubicon` driver.

    Parameters
    ----------
    experiments : list of rubicon_ml.client.experiment.Experiment
        The experiments to publish.
    output_filepath : str, optional
        The absolute or relative local filepath or S3 bucket
        and key to log the generated YAML file to. S3 buckets
        must be prepended with 's3://'. Defaults to None,
        which disables writing the generated YAML.
    base_catalog_filepath : str, optional
        Similar to `output_filepath` except this argument is used as a
        base base file to update an existing intake catalog. Defaults to None,
        creating a new intake catalog.

    Returns
    -------
    str
        The YAML string representation of the `intake` catalog
        containing the experiments `experiments`.
    """

    if base_catalog_filepath is not None:
        return _update_catalog(
            base_catalog_filepath=base_catalog_filepath,
            new_experiments=experiments,
            # pass to update catalog
            new_visualization=visualization_object,
            output_filepath=output_filepath,
        )
    # if new file then just pass viz object straight to build catalog
    catalog = _build_catalog(experiments=experiments, visualization=visualization_object)
    catalog_yaml = yaml.dump(catalog)

    if output_filepath is not None:
        with fsspec.open(output_filepath, "w", auto_mkdir=False) as f:
            f.write(catalog_yaml)

    return catalog_yaml


def _update_catalog(
    base_catalog_filepath, new_experiments, new_visualization, output_filepath=None
):
    """Helper function to update exisiting intake catalog.

    Parameters
    ----------
    base_catalog_filepath : str
        the absolute or relative catalog filepath or S3 bucket
        and key to log the generated YAML file to. S3 buckets
        must be prepended with 's3://. Retrieved from the parameter
        of the publish function. NOT optional
    new_experiments : list of rubicon_ml.client.experiment.Experiment
         The new experiments to append to the catalog at
        `base_catalog_filepath`.
    output_catalog_filepath : str, optional
        absolute or relative filepath or S3 bucket
        and key to log the generated YAML file to. (S3 buckets
        must be prepended with 's3://) to  output the updated catalog into.
        Default is None, which resolves to dumping updated catalog into
        base_catalog_filepath path (primary use-case)

    Returns
    -------
    dict
        The dictionary of all sources given as experiments to eventually publish
    """
    # rebuild a temp catalog with new visualization
    updated_catalog = _build_catalog(experiments=new_experiments, visualization=new_visualization)

    with fsspec.open(base_catalog_filepath, "r") as yamlfile:
        curr_catalog = yaml.safe_load(yamlfile)

        curr_catalog["sources"].update(updated_catalog["sources"])

    resulting_filepath = base_catalog_filepath if not output_filepath else output_filepath

    with fsspec.open(resulting_filepath, "w") as yamlfile:
        yaml.safe_dump(curr_catalog, yamlfile)
        updated_catalog = yaml.dump(curr_catalog)

    return updated_catalog


def _build_catalog(experiments, visualization):
    from rubicon_ml.viz import DataframePlot
    from rubicon_ml.viz.experiments_table import ExperimentsTable
    from rubicon_ml.viz.metric_correlation_plot import MetricCorrelationPlot
    from rubicon_ml.viz.metric_lists_comparison import MetricListsComparison

    """Helper function to build catalog dictionary from given experiments.

    Parameters
    ----------
    experiments : list of rubicon_ml.client.experiment.Experiment
        The expriments that are used to build the catalog to eventually publish
    Returns
    -------
    str
        The YAML string representation of the `intake` catalog
        containing the experiments `experiments`.
    """

    catalog = {"sources": {}}

    for experiment in experiments:
        appended_experiment_catalog = {
            "driver": "rubicon_ml_experiment",
            "args": {
                "experiment_id": experiment.id,
                "project_name": experiment.project.name,
                "urlpath": experiment.repository.root_dir,
            },
        }

        experiment_catalog_name = f"experiment_{experiment.id.replace('-', '_')}"
        catalog["sources"][experiment_catalog_name] = appended_experiment_catalog

    # create visualization entry to the catalog file
    if visualization is not None:
        if isinstance(visualization, ExperimentsTable):
            appended_visualization_catalog = {
                "driver": "rubicon_ml_experiment_table",
                "args": {
                    "is_selectable": visualization.is_selectable,
                    "metric_names": visualization.metric_names,
                    "metric_query_tags": visualization.metric_query_tags,
                    "metric_query_type": visualization.metric_query_type,
                    "parameter_names": visualization.parameter_names,
                    "parameter_query_tags": visualization.parameter_query_tags,
                    "parameter_query_type": visualization.parameter_query_type,
                },
            }
            catalog["sources"]["experiment_table"] = appended_visualization_catalog

        if isinstance(visualization, MetricCorrelationPlot):
            appended_visualization_catalog = {
                "driver": "rubicon_ml_metric_correlation_plot",
                "args": {
                    "metric_names": visualization.metric_names,
                    "parameter_names": visualization.parameter_names,
                    "selected_metric": visualization.selected_metric,
                },
            }
            catalog["sources"]["metric_correlation_plot"] = appended_visualization_catalog

        # vizualization is an DataframePlot
        if isinstance(visualization, DataframePlot):
            appended_visualization_catalog = {
                "driver": "rubicon_ml_dataframe_plot",
                "args": {
                    "dataframe_name": visualization.dataframe_name,
                    "x": visualization.x,
                    "y": visualization.y,
                },
            }

            # append visualization object to end of catalog file
            catalog["sources"]["dataframe_plot"] = appended_visualization_catalog

<<<<<<< HEAD
        # append visualization object to end of catalog file

        # vizualization is an MetricListsComparison
        if isinstance(visualization, MetricListsComparison):
            appended_visualization_catalog = {
                "driver": "rubicon_ml_metric_list",
                "args": {
                    "column_names": visualization.column_names,
                    "experiments": visualization.experiments,
                    "selected_metric": visualization.selected_metric,
                },
            }

            # append visualization object to end of catalog file
            catalog["sources"]["metric_list"] = appended_visualization_catalog

=======
>>>>>>> 17c49713
        # append visualization object to end of catalog file

    return catalog<|MERGE_RESOLUTION|>--- conflicted
+++ resolved
@@ -13,11 +13,7 @@
 def publish(
     experiments,
     visualization_object: Optional[
-<<<<<<< HEAD
         Union["ExperimentsTable", "MetricCorrelationPlot", "DataframePlot", "MetricListsComparison"]
-=======
-        Union["ExperimentsTable", "MetricCorrelationPlot", "DataframePlot"]
->>>>>>> 17c49713
     ] = None,
     output_filepath=None,
     base_catalog_filepath=None,
@@ -111,6 +107,7 @@
 
 def _build_catalog(experiments, visualization):
     from rubicon_ml.viz import DataframePlot
+    from rubicon_ml.viz import DataframePlot
     from rubicon_ml.viz.experiments_table import ExperimentsTable
     from rubicon_ml.viz.metric_correlation_plot import MetricCorrelationPlot
     from rubicon_ml.viz.metric_lists_comparison import MetricListsComparison
@@ -160,6 +157,7 @@
             }
             catalog["sources"]["experiment_table"] = appended_visualization_catalog
 
+
         if isinstance(visualization, MetricCorrelationPlot):
             appended_visualization_catalog = {
                 "driver": "rubicon_ml_metric_correlation_plot",
@@ -185,7 +183,6 @@
             # append visualization object to end of catalog file
             catalog["sources"]["dataframe_plot"] = appended_visualization_catalog
 
-<<<<<<< HEAD
         # append visualization object to end of catalog file
 
         # vizualization is an MetricListsComparison
@@ -202,8 +199,6 @@
             # append visualization object to end of catalog file
             catalog["sources"]["metric_list"] = appended_visualization_catalog
 
-=======
->>>>>>> 17c49713
         # append visualization object to end of catalog file
 
     return catalog