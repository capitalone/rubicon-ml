--- conflicted
+++ resolved
@@ -4,7 +4,6 @@
 import yaml
 
 if TYPE_CHECKING:
-    from rubicon_ml.viz import DataframePlot
     from rubicon_ml.viz.experiments_table import ExperimentsTable
     from rubicon_ml.viz.metric_correlation_plot import MetricCorrelationPlot
     from rubicon_ml.viz import DataframePlot
@@ -12,12 +11,7 @@
 
 def publish(
     experiments,
-<<<<<<< HEAD
     visualization_object: Optional[Union["ExperimentsTable", "MetricCorrelationPlot", "DataframePlot"]] = None,
-=======
-    # visualization object passed, defaulted to None
-    visualization_object: Optional[Union["DataframePlot", "ExperimentsTable"]] = None,
->>>>>>> b9d0b910
     output_filepath=None,
     base_catalog_filepath=None,
 ):
@@ -109,13 +103,9 @@
 
 
 def _build_catalog(experiments, visualization):
-<<<<<<< HEAD
     from rubicon_ml.viz.experiments_table import ExperimentsTable
+    from rubicon_ml.viz import DataframePlot
     from rubicon_ml.viz.metric_correlation_plot import MetricCorrelationPlot
-=======
-    from rubicon_ml.viz import DataframePlot
-    from rubicon_ml.viz.experiments_table import ExperimentsTable
->>>>>>> b9d0b910
 
     """Helper function to build catalog dictionary from given experiments.
 
@@ -147,10 +137,6 @@
 
     # create visualization entry to the catalog file
     if visualization is not None:
-<<<<<<< HEAD
-=======
-        # vizualization is an ExperimentsTable
->>>>>>> b9d0b910
         if isinstance(visualization, ExperimentsTable):
             appended_visualization_catalog = {
                 "driver": "rubicon_ml_experiment_table",
@@ -164,7 +150,6 @@
                     "parameter_query_type": visualization.parameter_query_type,
                 },
             }
-<<<<<<< HEAD
             catalog["sources"]["experiment_table"] = appended_visualization_catalog
 
         if isinstance(visualization, MetricCorrelationPlot):
@@ -178,11 +163,6 @@
             }
             catalog["sources"]["metric_correlation_plot"] = appended_visualization_catalog
 
-=======
-            # append visualization object to end of catalog file
-            catalog["sources"]["experiment_table"] = appended_visualization_catalog
-
->>>>>>> b9d0b910
         # vizualization is an DataframePlot
         if isinstance(visualization, DataframePlot):
             appended_visualization_catalog = {
@@ -196,10 +176,7 @@
 
             # append visualization object to end of catalog file
             catalog["sources"]["dataframe_plot"] = appended_visualization_catalog
-<<<<<<< HEAD
 
         # append visualization object to end of catalog file
-=======
->>>>>>> b9d0b910
 
     return catalog