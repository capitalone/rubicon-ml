--- conflicted
+++ resolved
@@ -13,8 +13,5 @@
     "ExperimentsTableDataSource",
     "MetricCorrelationPlotDataSource",
     "DataframePlotDataSource",
-<<<<<<< HEAD
-    "MetricListComparisonDataSource",
-=======
->>>>>>> 17c49713
+    "MetricListComparisonDataSource"
 ]