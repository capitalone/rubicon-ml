from rubicon_ml import __version__
from rubicon_ml.intake_rubicon.base import VizDataSourceMixin


class ExperimentsTableDataSource(VizDataSourceMixin):
    """An Intake data source for reading `rubicon` Experiment Table visualizations."""

    version = __version__

    container = "python"
    name = "rubicon_ml_experiments_table"

    def __init__(self, metadata=None, **catalog_data):
        self._catalog_data = catalog_data or {}

        super().__init__(metadata=metadata)

    def _get_schema(self):
        """Creates an Experiments Table visualization and sets it as the visualization object attribute"""
        from rubicon_ml.viz import ExperimentsTable

        self._visualization_object = ExperimentsTable(**self._catalog_data)

        return super()._get_schema()


class MetricCorrelationPlotDataSource(VizDataSourceMixin):
    """An Intake data source for reading `rubicon` Metric Correlation Plot visualizations."""

    version = __version__

    container = "python"
    name = "rubicon_ml_metric_correlation_plot"

    def __init__(self, metadata=None, **catalog_data):
        self._catalog_data = catalog_data or {}

        super().__init__(metadata=metadata)

    def _get_schema(self):
        """Creates a Metric Correlation Plot visualization and sets it as the visualization object attribute"""
        from rubicon_ml.viz import MetricCorrelationPlot

        self._visualization_object = MetricCorrelationPlot(**self._catalog_data)

        return super()._get_schema()


class DataframePlotDataSource(VizDataSourceMixin):
    """An Intake data source for reading `rubicon` Dataframe Plot visualizations."""

    version = __version__

    container = "python"
    name = "rubicon_ml_dataframe_plot"

    def __init__(self, metadata=None, **catalog_data):
        self._catalog_data = catalog_data or {}

        super().__init__(metadata=metadata)

    def _get_schema(self):
        """Creates a Dataframe Plot visualization and sets it as the visualization object attribute"""
        from rubicon_ml.viz import DataframePlot

        self._visualization_object = DataframePlot(**self._catalog_data)

<<<<<<< HEAD
        return super()._get_schema()


class MetricListComparisonDataSource(VizDataSourceMixin):
    """An Intake data source for reading `rubicon` Metric List Comparison visualizations."""

    version = __version__

    container = "python"
    name = "rubicon_ml_metric_list"

    def __init__(self, metadata=None, **catalog_data):
        self._catalog_data = catalog_data or {}

        super().__init__(metadata=metadata)

    def _get_schema(self):
        """Creates a Dataframe Plot visualization and sets it as the visualization object attribute"""
        from rubicon_ml.viz import MetricListsComparison

        self._visualization_object = MetricListsComparison(**self._catalog_data)

=======
>>>>>>> 17c49713
        return super()._get_schema()<|MERGE_RESOLUTION|>--- conflicted
+++ resolved
@@ -65,29 +65,25 @@
 
         self._visualization_object = DataframePlot(**self._catalog_data)
 
-<<<<<<< HEAD
         return super()._get_schema()
+    
+    class MetricListComparisonDataSource(VizDataSourceMixin):
+        """An Intake data source for reading `rubicon` Metric List Comparison visualizations."""
 
+        version = __version__
 
-class MetricListComparisonDataSource(VizDataSourceMixin):
-    """An Intake data source for reading `rubicon` Metric List Comparison visualizations."""
+        container = "python"
+        name = "rubicon_ml_metric_list"
 
-    version = __version__
+        def __init__(self, metadata=None, **catalog_data):
+            self._catalog_data = catalog_data or {}
 
-    container = "python"
-    name = "rubicon_ml_metric_list"
+            super().__init__(metadata=metadata)
 
-    def __init__(self, metadata=None, **catalog_data):
-        self._catalog_data = catalog_data or {}
+        def _get_schema(self):
+            """Creates a Dataframe Plot visualization and sets it as the visualization object attribute"""
+            from rubicon_ml.viz import MetricListsComparison
 
-        super().__init__(metadata=metadata)
+            self._visualization_object = MetricListsComparison(**self._catalog_data)
 
-    def _get_schema(self):
-        """Creates a Dataframe Plot visualization and sets it as the visualization object attribute"""
-        from rubicon_ml.viz import MetricListsComparison
-
-        self._visualization_object = MetricListsComparison(**self._catalog_data)
-
-=======
->>>>>>> 17c49713
-        return super()._get_schema()+            return super()._get_schema()
