--- conflicted
+++ resolved
@@ -9,15 +9,8 @@
   rev: 5.12.0
   hooks:
   - id: isort
-    
-<<<<<<< HEAD
-    - repo: https://github.com/pycqa/flake8
-      rev: 3.9.2
-      hooks:
-          - id: flake8
-=======
+
 - repo: https://github.com/pycqa/flake8
   rev: 6.1.0
   hooks:
-  - id: flake8
->>>>>>> e8221c3e
+  - id: flake8